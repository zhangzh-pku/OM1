--- conflicted
+++ resolved
@@ -14,10 +14,14 @@
 class RacoonSim:
     def __init__(self):
         self.messages: list[str] = []
+
         self.io_provider = IOProvider()
+
         self.name = __class__
         pygame.init()
 
+        # define the RGB value for white,
+        #  green, blue colour .
         self.white = (255, 255, 255)
         self.green = (0, 255, 0)
         self.blue = (0, 0, 128)
@@ -51,26 +55,15 @@
         self.action_dance = gif_pygame.load(os.path.join(self.path, "dance.gif"))
         self.action_jump = gif_pygame.load(os.path.join(self.path, "jump.gif"))
 
-        self.action_command = ""
+        self.a_s = ""
 
     def tick(self) -> None:
-        # Control the base frame rate of the 
-        # pywindow refresh
-        time.sleep(1 / 20)
+        time.sleep(1 / 200)
         self._tick()
 
-    # Advance animated gif one frame, or change type of animation 
-    # (run vs. walk), and update entire window.
     def _tick(self) -> None:
         self.surface_ani.fill(self.lightblue)
 
-<<<<<<< HEAD
-        if self.action_command == "walk":
-            self.action_walk.render(self.surface_ani, (0, 0))
-        elif self.action_command == "run":
-            self.action_run.render(self.surface_ani, (0, 0))
-        elif self.action_command == "sit":
-=======
         # logging.info(f"Current Action Spec: {self.a_s}")
 
         if self.a_s == "walk":
@@ -84,7 +77,6 @@
             self.action_run.render(self.surface_ani, (0, 0))
         elif self.a_s == "sit":
             # logging.info(f"Current Action Spec: {self.a_s} - using SIT render")
->>>>>>> 4fae847d
             self.action_sit.render(self.surface_ani, (0, 0))
         elif self.a_s == "shake paw":
             # logging.info(f"Current Action Spec: {self.a_s} - using SHAKE PAW render")
@@ -104,9 +96,7 @@
 
         self.display.blit(self.surface_ani, (180, 230))
 
-        # Updates the animation but also the text canvas. The 
-        # actual data are updated via data pushed to def sim() 
-        # from the orchestrator
+        # this is what updates everything
         pygame.display.flip()
 
     def input_clean(self, input, earliest_time) -> str:
@@ -132,8 +122,6 @@
                 earliest_time = timestamp
         return earliest_time
 
-    # Receive fresh data from /simulators/orchestrator and update 
-    # text to display. Also handles string cleanup where/if needed.    
     def sim(self, commands: List[Command]) -> None:
         earliest_time = self.get_earliest_time()
 
@@ -188,7 +176,7 @@
             action_type = command.name
             action_spec = command.arguments[0].value
             if action_type == "move":
-                self.action_command = action_spec
+                self.a_s = action_spec
             action = action_type + "::" + action_spec
             self.text = self.font.render(action, True, self.black, self.white)
             self.textRect = self.text.get_rect()
