import logging
import subprocess
import time
from dataclasses import dataclass

from actions.base import ActionConfig, ActionConnector
from actions.move.interface import MoveInput


@dataclass
class Velocity:
    linear_x: float
    linear_y: float
    linear_z: float
    angular_x: float
    angular_y: float
    angular_z: float


# Predefined velocity commands
VELOCITY_PRESETS = {
    "stand still": Velocity(0.0, 0.0, 0.0, 0.0, 0.0, 0.0),
    "run": Velocity(0.3, 0.0, 0.0, 0.0, 0.0, 0.0),
    "walk forward": Velocity(0.15, 0.0, 0.0, 0.0, 0.0, 0.0),
    "walk backward": Velocity(-0.15, 0.0, 0.0, 0.0, 0.0, 0.0),
    "turn left": Velocity(0.0, 0.0, 0.0, 0.0, 0.0, 0.3),
    "turn right": Velocity(0.0, 0.0, 0.0, 0.0, 0.0, -0.3),
    "look left": Velocity(0.0, 0.0, 0.0, 0.0, 0.0, 0.15),
    "look right": Velocity(0.0, 0.0, 0.0, 0.0, 0.0, -0.15),
    "move left": Velocity(0.0, 0.15, 0.0, 0.0, 0.0, 0.0),
    "move right": Velocity(0.0, -0.15, 0.0, 0.0, 0.0, 0.0),
}


class GazeboConnector(ActionConnector[MoveInput]):
    """
    A connector that publishes Move messages using Gazebo Topics.

    When a Move input is received, the connector publishes the message via the
    gz topic command

    """

    def __init__(self, config: ActionConfig):
        super().__init__(config)
        robot_name = getattr(self.config, "robot_name", None)

        if robot_name is None:
            robot_name = "go2"
            logging.info(f"Robot name not provided. Using default name: {robot_name}")

        self.robot_name = robot_name

    async def connect(self, output_interface: MoveInput) -> None:

        new_msg = {"move": ""}

        # stub to show how to do this
        if output_interface.action == "stand still":
            new_msg["move"] = "stand still"
        elif output_interface.action == "run":
            new_msg["move"] = "run"
        elif output_interface.action == "walk forward":
            new_msg["move"] = "walk forward"
        elif output_interface.action == "walk backward":
            new_msg["move"] = "walk backward"
        elif output_interface.action == "turn left":
            new_msg["move"] = "turn left"
        elif output_interface.action == "turn right":
            new_msg["move"] = "turn right"
        elif output_interface.action == "look left":
            new_msg["move"] = "look left"
        elif output_interface.action == "look right":
            new_msg["move"] = "look right"
        elif output_interface.action == "move left":
            new_msg["move"] = "move left"
        elif output_interface.action == "move right":
            new_msg["move"] = "move right"
        else:
            logging.info(f"Other move type: {output_interface.action}")
            # raise ValueError(f"Unknown move type: {output_interface.action}")

        logging.info(f"SendThisToGazeboConnector: {new_msg}")

        # Publish the Move message using ROS2PublisherProvider.
        self._send_velocity_command(output_interface.action)

    def _send_velocity_command(self, velocity_key: str):
        """
        Sends a velocity command to the Gazebo simulation.

        Args:
            velocity_key (str): Key from VELOCITY_PRESETS dictionary.
        """
        if velocity_key not in VELOCITY_PRESETS:
            logging.info(
                f"WARNING: Preset '{velocity_key}' not found. Defaulting to stand still"
            )
            velocity_key = "stand still"

        velocity = VELOCITY_PRESETS[velocity_key]  # Get the Velocity object

        command = [
<<<<<<< HEAD
            "gz", "topic", "-t", f"/model/{self.robot_name}/cmd_vel", "-m", "gz.msgs.Twist", "-p",
=======
            "gz",
            "topic",
            "-t",
            "/model/go2/cmd_vel",
            "-m",
            "gz.msgs.Twist",
            "-p",
>>>>>>> f25c56fb
            f"linear: {{x: {velocity.linear_x}, y: {velocity.linear_y}, z: {velocity.linear_z}}}, "
            f"angular: {{x: {velocity.angular_x}, y: {velocity.angular_y}, z: {velocity.angular_z}}}",
        ]

        try:
            subprocess.run(command, check=True, timeout=5)
            logging.info(f"Velocity command sent: {velocity}")
        except subprocess.CalledProcessError as e:
            logging.error(f"Error sending velocity command: {e}")

    def tick(self) -> None:
        time.sleep(0.1)<|MERGE_RESOLUTION|>--- conflicted
+++ resolved
@@ -101,9 +101,6 @@
         velocity = VELOCITY_PRESETS[velocity_key]  # Get the Velocity object
 
         command = [
-<<<<<<< HEAD
-            "gz", "topic", "-t", f"/model/{self.robot_name}/cmd_vel", "-m", "gz.msgs.Twist", "-p",
-=======
             "gz",
             "topic",
             "-t",
@@ -111,7 +108,6 @@
             "-m",
             "gz.msgs.Twist",
             "-p",
->>>>>>> f25c56fb
             f"linear: {{x: {velocity.linear_x}, y: {velocity.linear_y}, z: {velocity.linear_z}}}, "
             f"angular: {{x: {velocity.angular_x}, y: {velocity.angular_y}, z: {velocity.angular_z}}}",
         ]
