import logging
import math
import time
from dataclasses import dataclass
from queue import Queue
from typing import List, Optional

from actions.base import ActionConfig, ActionConnector
from actions.move_go2_autonomy.interface import MoveInput
from providers.odom_provider import OdomProvider, RobotState
from providers.rplidar_provider import RPLidarProvider
from unitree.unitree_sdk2py.go2.sport.sport_client import SportClient


@dataclass
class MoveCommand:
    dx: float
    yaw: float
    direction: str
    start_x: float = 0.0
    start_y: float = 0.0


class MoveUnitreeSDKConnector(ActionConnector[MoveInput]):

    def __init__(self, config: ActionConfig):
        super().__init__(config)

        self.dog_attitude = None

        # Movement parameters
        self.move_speed = 0.5
        self.turn_speed = 0.8
        self.angle_tolerance = 5.0  # degrees
        self.distance_tolerance = 0.05  # meters

<<<<<<< HEAD
        self.angle_tolerance = 5.0
        self.distance_tolerance = 0.05  # m
        self.pending_movements: Queue[Optional[MoveCommand]] = Queue()
=======
        # Movement tracking
        self.pending_movements = Queue()
>>>>>>> a689df92
        self.movement_attempts = 0
        self.movement_attempt_limit = 15
        self.gap_previous = 0

        self.lidar = RPLidarProvider()

        # create sport client
        self.sport_client = None
        try:
            self.sport_client = SportClient()
            self.sport_client.SetTimeout(10.0)
            self.sport_client.Init()
            self.sport_client.StopMove()
            self.sport_client.Move(0.05, 0, 0)
            logging.info("Autonomy Unitree sport client initialized")
        except Exception as e:
            logging.error(f"Error initializing Unitree sport client: {e}")

        self.odom = OdomProvider()
        logging.info(f"Autonomy Odom Provider: {self.odom}")

    async def connect(self, output_interface: MoveInput) -> None:

        # this is used only by the LLM
        logging.info(f"AI command.connect: {output_interface.action}")

        if self.odom.moving:
            # for example due to a teleops or game controller command
            logging.info("Disregard new AI movement command - robot is already moving")
            return

        if self.pending_movements.qsize() > 0:
            logging.info("Movement in progress: disregarding new AI command")
            return

        if self.odom.x == 0.0:
            # this value is never precisely zero EXCEPT while
            # booting and waiting for data to arrive
            logging.info("Waiting for location data")
            return

<<<<<<< HEAD
        if output_interface.action == "turn left":
            # turn 90 Deg to the left (CCW)
            if len(self.lidar.turn_left) == 0:
                logging.warning("Cannot turn left due to barrier")
                return
            target_yaw = self.odom.yaw_odom_m180_p180 - 90.0
            if target_yaw <= -180:
                target_yaw += 360.0
            self.pending_movements.put(
                MoveCommand(dx=0.0, yaw=round(target_yaw, 2), direction="turn")
            )
        elif output_interface.action == "turn right":
            # turn 90 Deg to the right (CW)
            if len(self.lidar.turn_right) == 0:
                logging.warning("Cannot turn right due to barrier")
                return
            target_yaw = self.odom.yaw_odom_m180_p180 + 90.0
            if target_yaw >= 180.0:
                target_yaw -= 360.0
            self.pending_movements.put(
                MoveCommand(dx=0.0, yaw=round(target_yaw, 2), direction="turn")
            )
        elif output_interface.action == "move forwards":
            if not self.lidar.advance:
                logging.warning("Cannot advance due to barrier")
                return
            self.pending_movements.put(
                MoveCommand(
                    dx=0.5,
                    yaw=0.0,
                    direction="advance",
                    start_x=round(self.odom.x, 2),
                    start_y=round(self.odom.y, 2),
                )
            )
        elif output_interface.action == "move back":
            if not self.lidar.retreat:
                logging.warning("Cannot retreat due to barrier")
                return
            self.pending_movements.put(
                MoveCommand(
                    dx=0.5,
                    yaw=0.0,
                    direction="retreat",
                    start_x=round(self.odom.x, 2),
                    start_y=round(self.odom.y, 2),
                )
            )
        elif output_interface.action == "stand still":
            logging.info(f"AI movement command: {output_interface.action}")
            # do nothing
=======
        # Process movement commands with lidar safety checks
        movement_map = {
            "turn left": self._process_turn_left,
            "turn right": self._process_turn_right,
            "move forwards": self._process_move_forward,
            "move back": self._process_move_back,
            "stand still": lambda: logging.info("AI movement command: stand still"),
        }

        handler = movement_map.get(output_interface.action)
        if handler:
            handler()
>>>>>>> a689df92
        else:
            logging.info(f"AI movement command unknown: {output_interface.action}")

        # This is a subset of Go2 movements that are
        # generally safe. Note that the "stretch" action involves
        # about 40 cm of back and forth motion, and the "dance"
        # action involves copious jumping in place for about 10 seconds.

        # if output_interface.action == "stand up":
        #     logging.info("Unitree AI command: stand up")
        #     await self._execute_sport_command("StandUp")
        # elif output_interface.action == "sit":
        #     logging.info("Unitree AI command: lay down")
        #     await self._execute_sport_command("StandDown")
        # elif output_interface.action == "shake paw":
        #     logging.info("Unitree AI command: shake paw")
        #     await self._execute_sport_command("Hello")
        # elif output_interface.action == "stretch":
        #     logging.info("Unitree AI command: stretch")
        #     await self._execute_sport_command("Stretch")
        # elif output_interface.action == "dance":
        #     logging.info("Unitree AI command: dance")
        #     await self._execute_sport_command("Dance1")

    def _move_robot(self, vx, vy, vturn=0.0) -> None:

        logging.info(f"_move_robot: vx={vx}, vy={vy}, vturn={vturn}")

        if not self.sport_client:
            return

        if self.odom.body_attitude != RobotState.STANDING:
            return

        try:
            logging.info(f"self.sport_client.Move: vx={vx}, vy={vy}, vturn={vturn}")
            self.sport_client.Move(vx, vy, vturn)
        except Exception as e:
            logging.error(f"Error moving robot: {e}")

    def clean_abort(self) -> None:
        """Cleanly abort current movement and reset state."""
        if self.sport_client:
            self.sport_client.StopMove()
        self.movement_attempts = 0
        if not self.pending_movements.empty():
            self.pending_movements.get()

    def tick(self) -> None:

        logging.debug("AI Motion Tick")

        if self.odom.odom is None:
            # this value is never precisely None except while
            # booting and waiting for data to arrive
            logging.info("Waiting for odom data")
            time.sleep(0.5)
            return

        if self.odom.x == 0.0:
            # this value is never precisely zero except while
            # booting and waiting for data to arrive
            logging.info("Waiting for odom data")
            time.sleep(0.5)
            return

        if self.odom.body_attitude != RobotState.STANDING:
            logging.info("Cannot move - dog is sitting")
            time.sleep(0.5)
            return

        # if we got to this point, we have good data and we are able to
        # safely proceed
        target: List[MoveCommand] = list(self.pending_movements.queue)

        if len(target) > 0:

            current_target = target[0]

            logging.info(
                f"Target: {current_target} current yaw: {round(self.odom.yaw_odom_m180_p180,2)}"
            )

            if self.movement_attempts > self.movement_attempt_limit:
                # abort - we are not converging
                self.clean_abort()
                logging.info(
                    f"TIMEOUT - AI movement timeout - not converging after {self.movement_attempt_limit} attempts- issued StopMove()"
                )
                return

<<<<<<< HEAD
            goal_dx = current_target.dx
            goal_yaw = current_target.yaw
            direction = current_target.direction
=======
            goal_dx, goal_yaw, direction = current_target[:3]
>>>>>>> a689df92

            if "turn" in direction:
                gap = self._calculate_angle_gap(self.odom.yaw_odom_m180_p180, goal_yaw)
                logging.info(f"remaining turn GAP: {gap}DEG")

                # Track movement progress
                progress = round(abs(self.gap_previous - gap), 2)
                self.gap_previous = gap
                if self.movement_attempts > 0:
                    logging.info(f"Turn GAP delta: {progress}DEG")
                if abs(gap) > 10.0:
                    logging.debug("gap is big, using large displacements")
                    self.movement_attempts += 1
                    if not self._execute_turn(gap):
                        self.clean_abort()
                        return
                elif abs(gap) > self.angle_tolerance and abs(gap) <= 10.0:
                    logging.debug("gap is getting smaller, using smaller steps")
                    self.movement_attempts += 1
                    # rotate only because we are so close
                    # no need to check barriers because we are just performing small rotations
                    if gap > 0:
                        self._move_robot(0, 0, 0.2)
                    elif gap < 0:
                        self._move_robot(0, 0, -0.2)
                elif abs(gap) <= self.angle_tolerance:
                    logging.info(
                        "turn completed normally, processing next AI movement command"
                    )
                    self.clean_abort()
            else:
                s_x = current_target.start_x
                s_y = current_target.start_y
                distance_traveled = math.sqrt(
                    (self.odom.x - s_x) ** 2 + (self.odom.y - s_y) ** 2
                )
                gap = round(abs(goal_dx - distance_traveled), 2)
                progress = round(abs(self.gap_previous - gap), 2)
                self.gap_previous = gap
                if self.movement_attempts > 0:
                    logging.info(f"Forward/retreat GAP delta: {progress}m")
                    # if progress < 0.03:  # cm
                    #     # we might be stuck or something else is wrong
                    #     self.clean_abort()
                    #     return

                fb = 0
                if "advance" in direction and self.lidar.advance:
                    fb = 1
                elif "retreat" in direction and self.lidar.retreat:
                    fb = -1
                else:
                    logging.info("advance/retreat danger, pop 1 off queue")
                    self.clean_abort()
                    return

                if gap > self.distance_tolerance:
                    self.movement_attempts += 1
                    if distance_traveled < goal_dx:  # keep advancing
                        logging.info(f"keep moving. remaining:{gap}m ")
                        self._move_robot(fb * self.move_speed, 0.0, 0.0)
                    elif distance_traveled > goal_dx:  # you moved too far
                        logging.debug(f"OVERSHOOT: move other way. remaining:{gap}m")
                        self._move_robot(-1 * fb * 0.2, 0.0, 0.0)
                else:
                    logging.info(
                        "advance/retreat completed normally, processing next AI movement command"
                    )
                    self.clean_abort()

        time.sleep(0.1)

    def _process_turn_left(self):
        """Process turn left command with safety check."""
        if not self.lidar.turn_left:
            logging.warning("Cannot turn left due to barrier")
            return
        target_yaw = self._normalize_angle(self.odom.yaw_odom_m180_p180 - 90.0)
        self.pending_movements.put([0.0, round(target_yaw, 2), "turn"])

    def _process_turn_right(self):
        """Process turn right command with safety check."""
        if not self.lidar.turn_right:
            logging.warning("Cannot turn right due to barrier")
            return
        target_yaw = self._normalize_angle(self.odom.yaw_odom_m180_p180 + 90.0)
        self.pending_movements.put([0.0, round(target_yaw, 2), "turn"])

    def _process_move_forward(self):
        """Process move forward command with safety check."""
        if not self.lidar.advance:
            logging.warning("Cannot advance due to barrier")
            return
        self.pending_movements.put(
            [0.5, 0.0, "advance", round(self.odom.x, 2), round(self.odom.y, 2)]
        )

    def _process_move_back(self):
        """Process move back command with safety check."""
        if not self.lidar.retreat:
            logging.warning("Cannot retreat due to barrier")
            return
        self.pending_movements.put(
            [0.5, 0.0, "retreat", round(self.odom.x, 2), round(self.odom.y, 2)]
        )

    def _normalize_angle(self, angle: float) -> float:
        """Normalize angle to [-180, 180] range."""
        if angle < -180:
            angle += 360.0
        elif angle > 180:
            angle -= 360.0
        return angle

    def _calculate_angle_gap(self, current: float, target: float) -> float:
        """Calculate shortest angular distance between two angles."""
        gap = current - target
        if gap > 180.0:
            gap -= 360.0
        elif gap < -180.0:
            gap += 360.0
        return round(gap, 2)

    def _execute_turn(self, gap: float) -> bool:
        """Execute turn based on gap direction and lidar constraints."""
        if gap > 0:  # Turn left
            if not self.lidar.turn_left:
                logging.warning("Cannot turn left due to barrier")
                return False
            sharpness = min(self.lidar.turn_left)
            self._move_robot(sharpness * 0.15, 0, self.turn_speed)
        else:  # Turn right
            if not self.lidar.turn_right:
                logging.warning("Cannot turn right due to barrier")
                return False
            sharpness = min(self.lidar.turn_right)
            self._move_robot(sharpness * 0.15, 0, -self.turn_speed)
        return True<|MERGE_RESOLUTION|>--- conflicted
+++ resolved
@@ -33,15 +33,7 @@
         self.turn_speed = 0.8
         self.angle_tolerance = 5.0  # degrees
         self.distance_tolerance = 0.05  # meters
-
-<<<<<<< HEAD
-        self.angle_tolerance = 5.0
-        self.distance_tolerance = 0.05  # m
         self.pending_movements: Queue[Optional[MoveCommand]] = Queue()
-=======
-        # Movement tracking
-        self.pending_movements = Queue()
->>>>>>> a689df92
         self.movement_attempts = 0
         self.movement_attempt_limit = 15
         self.gap_previous = 0
@@ -83,59 +75,6 @@
             logging.info("Waiting for location data")
             return
 
-<<<<<<< HEAD
-        if output_interface.action == "turn left":
-            # turn 90 Deg to the left (CCW)
-            if len(self.lidar.turn_left) == 0:
-                logging.warning("Cannot turn left due to barrier")
-                return
-            target_yaw = self.odom.yaw_odom_m180_p180 - 90.0
-            if target_yaw <= -180:
-                target_yaw += 360.0
-            self.pending_movements.put(
-                MoveCommand(dx=0.0, yaw=round(target_yaw, 2), direction="turn")
-            )
-        elif output_interface.action == "turn right":
-            # turn 90 Deg to the right (CW)
-            if len(self.lidar.turn_right) == 0:
-                logging.warning("Cannot turn right due to barrier")
-                return
-            target_yaw = self.odom.yaw_odom_m180_p180 + 90.0
-            if target_yaw >= 180.0:
-                target_yaw -= 360.0
-            self.pending_movements.put(
-                MoveCommand(dx=0.0, yaw=round(target_yaw, 2), direction="turn")
-            )
-        elif output_interface.action == "move forwards":
-            if not self.lidar.advance:
-                logging.warning("Cannot advance due to barrier")
-                return
-            self.pending_movements.put(
-                MoveCommand(
-                    dx=0.5,
-                    yaw=0.0,
-                    direction="advance",
-                    start_x=round(self.odom.x, 2),
-                    start_y=round(self.odom.y, 2),
-                )
-            )
-        elif output_interface.action == "move back":
-            if not self.lidar.retreat:
-                logging.warning("Cannot retreat due to barrier")
-                return
-            self.pending_movements.put(
-                MoveCommand(
-                    dx=0.5,
-                    yaw=0.0,
-                    direction="retreat",
-                    start_x=round(self.odom.x, 2),
-                    start_y=round(self.odom.y, 2),
-                )
-            )
-        elif output_interface.action == "stand still":
-            logging.info(f"AI movement command: {output_interface.action}")
-            # do nothing
-=======
         # Process movement commands with lidar safety checks
         movement_map = {
             "turn left": self._process_turn_left,
@@ -148,7 +87,6 @@
         handler = movement_map.get(output_interface.action)
         if handler:
             handler()
->>>>>>> a689df92
         else:
             logging.info(f"AI movement command unknown: {output_interface.action}")
 
@@ -240,13 +178,9 @@
                 )
                 return
 
-<<<<<<< HEAD
             goal_dx = current_target.dx
             goal_yaw = current_target.yaw
             direction = current_target.direction
-=======
-            goal_dx, goal_yaw, direction = current_target[:3]
->>>>>>> a689df92
 
             if "turn" in direction:
                 gap = self._calculate_angle_gap(self.odom.yaw_odom_m180_p180, goal_yaw)
