# OpenMind OS (omOS)

OpenMind OS is an agent runtime system that enables the creation and execution of digital and physical embodied AI agents with modular capabilities like movement, speech, and perception. A key benefit of using omOS is the ease of deploying consistent digital personas across virtual and physical environments.

## Quick Start

1. Install the Rust python package manager `uv`:

```bash
# for linux
curl -LsSf https://astral.sh/uv/install.sh | sh
# for mac
brew install uv
```

If you are on mac, you may need to install `pyaudio` manually:

```bash
brew install portaudio
```

2. Set up environment variables:

Edit `.env` with your API keys (e.g. OPENMIND_API_KEY). NOTE: an OpenAI api key is required.

```bash
cp .env.example .env
```

3. Run an Hello World agent

This very basic agent uses webcam data to estimate your emotion, generates a fake VLM caption, and sends those two inputs to central LLM. The LLM then returns `movement`, `speech`, and `face` commands, which are displayed in a small `pygame` window. This is windows also shows basic timing debug information so you can see how long each step takes.

```bash
uv run src/run.py spot
```

> [!NOTE]
> `uv` does many things in the background, such as setting up a good `venv` and downloading any dependencies if needed. Please add new dependencies to `pyproject.toml`.

> [!NOTE]
> If you are running complex models, or need to download dependencies, there may be a delay before the agent starts.

> [!NOTE]
> The OpenMind LLM endpoint includes a rate limiter. To use LLM services without rate limiting, please set the OPENMIND_API_KEY environment variable.

> [!NOTE]
> There should be a `pygame` window that pops up when you run `uv run src/run.py spot`. Sometimes the `pygame` window is hidden behind all other open windows - use "show all windows" to find it.

<<<<<<< HEAD
## Robot hardware support - Unitree/CycloneDDS

### Installing CycloneDDS

First, compile and install `CycloneDDS`. `CycloneDDS` works on Mac, Linux, and PC:

```bash
git clone https://github.com/eclipse-cyclonedds/cyclonedds -b releases/0.10.x 
cd cyclonedds && mkdir build install && cd build
cmake .. -DCMAKE_INSTALL_PREFIX=../install -DBUILD_EXAMPLES=ON
cmake --build . --target install

# on Mac
export CYCLONEDDS_HOME="/Users/username/Documents/GitHub/cyclonedds/install"
```
> [!NOTE]
> On Mac, you will need `cmake`, which you can install via `brew install cmake`.

Set `CYCLONEDDS_HOME` to the `/install` directory of the CycloneDDS you just compiled. You should add this path to your environment e.g. via your `.zshrc`. You can read more about CycloneDDS [here](https://index.ros.org/p/cyclonedds/). 

#### Testing CycloneDDS

Test `cycloneDDS` with these commands, assuming you are still in `/build`:

```bash
# send some pings
./bin/RoundtripPing 0 0 0
```
In another terminal, receive those pings and send them right back:
```bash
./bin/RoundtripPong
``` 

You should see roundtrip timing data.

> [!NOTE]
> On Mac, you will need to `allow incoming connections` for the applications (RoundtripPing and RoundtripPong) - just "allow" the functionality in the security popup at first use.

### Testing Unitree DDS Communication

> [!NOTE]
> Unitree CycloneDDS communication will only work if your environment contains a path to a working CycloneDDS installation (set via `CYCLONEDDS_HOME`).

In the terminal, execute:

```bash
cd unitree
python3 ./example/helloworld/publisher.py
```

Open a new terminal and execute:
```bash
python3 ./example/helloworld/subscriber.py
```

You will see the data output in the terminal. The data structure transmitted between `publisher.py` and `subscriber.py` is defined in `user_data.py`, and users can define the required data structure as needed.

### Reading Data from a Unitree Go2 Air connected via Ethernet

First, connect the Unitree Go2 Air to your development machine with an Ethernet cable. Then, set the network adapter setting. Open the network settings and find the network interface that is connected to the Go2 Air. In IPv4 setting, change the IPv4 mode to `manual`, set the address to `192.168.123.99`, and set the mask to `255.255.255.0`. After completion, click `apply` (or equivalent) and wait for the network to reconnect. Finally provide the name of the network adapter in the `.env`, such as `UNITREE_WIRED_ETHERNET=eno0`.

Then run:

```bash
uv run src/run.py unitree
```

If you see a `channel factory init error`, then you have not set the correct network interface adapter - the one you want to use is the network interface adapter *on your development machine - the computer you are currently sitting in front of* that is plugged into the Unitree quadruped (which has its own internal RockChip computer and network interface, which is *not* relevant to you right now). The ethernet adapter - such as `eno0` - needs to be set in the `.env`.

=======
### Example 1 - The Coinbase Wallet

Similar to the `Hello World (Spot)` example, except uses the Coinbase wallet.

```bash
uv run src/run.py coinbase
```

### Example 2 - Using DeepSeek as the Core LLM

Similar to the `Hello World (Spot)` example, except uses `DeepSeek` rather than `OpenAI 4o`.

```bash
uv run src/run.py deepseek
```

### Example 3 - Using Cloud Endpoints for Voice Inputs

```bash
uv run src/run.py conversation
```

>>>>>>> a17eb718
## CLI Commands

The main entry point is `src/run.py` which provides the following commands:

- `start`: Start an agent with a specified config
  ```bash
  python src/run.py start [config_name] [--debug]
  ```
  - `config_name`: Name of the config file (without .json extension) in the config directory
  - `--debug`: Optional flag to enable debug logging

## Developer Guide

### Project Structure

```
.
├── config/               # Agent configuration files
├── src/
│   ├── actions/          # Agent outputs/actions/capabilities
│   ├── fuser/            # Input fusion logic
│   ├── inputs/           # Input plugins (e.g. VLM, audio)
│   ├── llm/              # LLM integration
│   ├── providers/        # ????
│   ├── runtime/          # Core runtime system
│   ├── simulators/       # Virtual endponits such as `RacoonSim`
│   └── run.py            # CLI entry point
```

### Adding New Actions

Actions are the core capabilities of an agent. For example, for a robot, these capabilities are actions such as movement and speech. Each action consists of:

1. Interface (`interface.py`): Defines input/output types.
2. Implementation (`implementation/`): Business logic, if any. Otherwise, use passthrough.
3. Connector (`connector/`): Code that connects `omOS` to specific virtual or physical environments, typically through middleware (e.g. custom APIs, `ROS2`, `Zenoh`, or `CycloneDDS`)

Example action structure:

```
actions/
└── move_{unique_hardware_id}/
    ├── interface.py      # Defines MoveInput/Output
    ├── implementation/
    │   └── passthrough.py
    └── connector/
        ├── ros2.py      # Maps omOS data/commands to other ROS2
        ├── zenoh.py
        └── unitree_LL.py
```

In general, each robot will have specific capabilities, and therefore, each action will be hardware specific.

*Example*: if you are adding support for the Unitree G1 Humanoid version 13.2b, which supports a new movement subtype such as `dance_2`, you could name the updated action `move_unitree_g1_13_2b` and select that action in your `unitree_g1.json` configuration file.

### Configuration

Agents are configured via JSON files in the `config/` directory. Key configuration elements:

```json
{
  "hertz": 0.5,
  "name": "agent_name",
  "system_prompt": "...",
  "agent_inputs": [
    {
      "type": "VlmInput"
    }
  ],
  "cortex_llm": {
    "type": "OpenMindLLM",
    "config": {
      "base_url": "...",
      "api_key": "...",
    }
  },
  "simulators": [
    {
      "type": "BasicDog"
    }
  ],
  "agent_actions": [
    {
      "name": "move",
      "implementation": "passthrough",
      "connector": "ros2"
    }
  ]
}
```

* **Hertz** Defines the base tick rate of the agent. This rate can be overridden to allow the agent to respond quickly to changing environments using event-triggered callbacks through real-time middleware.

* **Name** A unique identifier for the agent.

* **System Prompt** Defines the agent’s personality and behavior. This acts as the system prompt for the agent’s operations.

* **Cortex LLM** Configuration for the language model (LLM) used by the agent.

  - **Type**: Specifies the LLM plugin.

  - **Config**: Optional configuration for the LLM, including the API endpoint and API key. If no API key is provided, the LLM operates with a rate limiter with the OpenMind's public endpoint.

OpenMind OpenAI Proxy endpoint is [https://api.openmind.org/api/core/openai](https://api.openmind.org/api/core/openai)
  
OpenMind DeepSeek Proxy endpoint is [https://api.openmind.org/api/core/deepseek](https://api.openmind.org/api/core/deepseek)

```json
"cortex_llm": {
  "type": "OpenMindLLM",
  "config": {
    "base_url": "...", // Optional: URL of the LLM endpoint
    "api_key": "..."   // Optional: API key from OpenMind
  }
}
```

#### Simulators

Lists the simulation modules used by the agent. These define the simulated environment or entities the agent interacts with.

```json
"simulators": [
  {
    "type": "BasicDog"
  }
]
```

#### Agent Actions

Defines the agent’s available capabilities, including action names, their implementation, and the connector used to execute them.

```json
"agent_actions": [
  {
    "name": "move", // Action name
    "implementation": "passthrough", // Implementation to use
    "connector": "ros2" // Connector handler
  }
]
```

### Runtime Flow

1. Input plugins collect data (vision, audio, etc.)
2. The Fuser combines inputs into a prompt
3. The LLM generates commands based on the prompt
4. The ActionOrchestrator executes commands through actions
5. Connectors map OM1 data/commands to external data buses and data distribution systems such as custom APIs, `ROS2`, `Zenoh`, or `CycloneDDS`.

### Development Tips

1. Use `--debug` flag for detailed logging
2. Add new input plugins in `src/input/plugins/`
3. Add new LLM integrations in `src/llm/plugins/`
4. Test actions with the `passthrough` implementation first
5. Use type hints and docstrings for better code maintainability
6. Run `uv run ruff check . --fix` and `uv run black .` check/format your code. 

## Environment Variables

- `OPENAI_API_KEY`: The API key for OpenAI integration. This is mandatory if you want to use OpenAI’s LLM services without rate limiting.
- `OPENMIND_API_KEY`: The API key for OpenMind endpoints. This is mandatory if you want to use OpenMind endpoints without rate limiting.
- `ETH_ADDRESS`: The Ethereum address of agent, prefixed with `Ox`. Example: `0xd8dA6BF26964aF9D7eEd9e03E53415D37aA96045`. Only relevant if your agent has a wallet.
- `UNITREE_WIRED_ETHERNET`: Your netrowrk adapet that is conncted to a Unitree robot. Example: `eno0`. Only relevant if your agent has a physical (robot) embodiment.

If you are using Coinbase Wallet integration, please set the following environment variables:

- `COINBASE_WALLET_ID`: The ID for the Coinbase Wallet.
- `COINBASE_API_KEY`: The API key for the Coinbase Project API.
- `COINBASE_API_SECRET`: The API secret for the Coinbase Project API.
- 
### Core operating principle of the system

The system is based on a loop that runs at a fixed frequency of `self.config.hertz`. This loop looks for the most recent data from various sources, fuses the data into a prompt, sends that prompt to one or more LLMs, and then sends the LLM responses to virtual agents or physical robots.

```python
# cortex.py
    async def _run_cortex_loop(self) -> None:
        while True:
            await asyncio.sleep(1 / self.config.hertz)
            await self._tick()

    async def _tick(self) -> None:
        finished_promises, _ = await self.action_orchestrator.flush_promises()
        prompt = self.fuser.fuse(self.config.agent_inputs, finished_promises)
        if prompt is None:
            logging.warning("No prompt to fuse")
            return
        output = await self.config.cortex_llm.ask(prompt)
        if output is None:
            logging.warning("No output from LLM")
            return

        logging.debug("I'm thinking... ", output)
        await self.action_orchestrator.promise(output.commands)
```

## Contributing

1. Fork the repository
2. Create a feature branch
3. Make your changes
4. Submit a pull request

## License

[Add your license information]<|MERGE_RESOLUTION|>--- conflicted
+++ resolved
@@ -47,7 +47,6 @@
 > [!NOTE]
 > There should be a `pygame` window that pops up when you run `uv run src/run.py spot`. Sometimes the `pygame` window is hidden behind all other open windows - use "show all windows" to find it.
 
-<<<<<<< HEAD
 ## Robot hardware support - Unitree/CycloneDDS
 
 ### Installing CycloneDDS
@@ -117,7 +116,6 @@
 
 If you see a `channel factory init error`, then you have not set the correct network interface adapter - the one you want to use is the network interface adapter *on your development machine - the computer you are currently sitting in front of* that is plugged into the Unitree quadruped (which has its own internal RockChip computer and network interface, which is *not* relevant to you right now). The ethernet adapter - such as `eno0` - needs to be set in the `.env`.
 
-=======
 ### Example 1 - The Coinbase Wallet
 
 Similar to the `Hello World (Spot)` example, except uses the Coinbase wallet.
@@ -140,7 +138,6 @@
 uv run src/run.py conversation
 ```
 
->>>>>>> a17eb718
 ## CLI Commands
 
 The main entry point is `src/run.py` which provides the following commands:
